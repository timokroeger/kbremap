use std::cell::RefCell;
use std::rc::Rc;

use native_windows_gui::{
    EmbedResource, Event, EventHandler, GlobalCursor, Icon, Menu, MenuItem, MessageWindow,
    NwgError, RawEventHandler, TrayNotification,
};
<<<<<<< HEAD
use winapi::um::consoleapi::*;
use winapi::um::wincon::*;
use winapi::um::winuser::*;
=======
use wchar::*;
>>>>>>> 944ec5b1

use crate::resources;
use crate::winapi_util::AutoStartEntry;

struct State {
    disabled: bool,
    autostart: AutoStartEntry<'static>,
}

impl Default for State {
    fn default() -> Self {
        Self {
            disabled: Default::default(),
            autostart: AutoStartEntry::new(wchz!("kbremap")),
        }
    }
}

#[derive(Default)]
struct TrayIconData {
    resources: EmbedResource,
    icon_enabled: Icon,
    icon_disabled: Icon,
    window: MessageWindow,
    tray: TrayNotification,
    tray_menu: Menu,
<<<<<<< HEAD
    tray_menu_debug: MenuItem,
=======
    tray_menu_autostart: MenuItem,
>>>>>>> 944ec5b1
    tray_menu_disable: MenuItem,
    tray_menu_exit: MenuItem,
    state: RefCell<State>,
}

impl TrayIconData {
    fn show_menu(&self) {
        let (x, y) = GlobalCursor::position();
        self.tray_menu.popup(x, y);
    }

<<<<<<< HEAD
    fn toggle_debug(&self) {
        if self.tray_menu_debug.checked() {
            unsafe { FreeConsole() };
            self.tray_menu_debug.set_checked(false);
        } else {
            unsafe {
                AllocConsole();
                let console = GetConsoleWindow();
                let console_menu = GetSystemMenu(console, 0);
                DeleteMenu(console_menu, SC_CLOSE as _, MF_BYCOMMAND);
            }

            self.tray_menu_debug.set_checked(true);
        }
=======
    fn update_autostart(&self) {
        let state = self.state.borrow();
        self.tray_menu_autostart
            .set_checked(state.autostart.is_registered())
    }

    fn toggle_autostart(&self) {
        let state = self.state.borrow();

        if self.tray_menu_autostart.checked() {
            state.autostart.remove();
        } else {
            state.autostart.register();
        }

        self.update_autostart();
>>>>>>> 944ec5b1
    }

    fn toggle_disable(&self) {
        let mut state = self.state.borrow_mut();

        if state.disabled {
            state.disabled = false;
            self.tray.set_icon(&self.icon_enabled);
            self.tray_menu_disable.set_checked(false);
        } else {
            state.disabled = true;
            self.tray.set_icon(&self.icon_disabled);
            self.tray_menu_disable.set_checked(true);
        }
    }

    fn exit(&self) {
        native_windows_gui::stop_thread_dispatch();
    }
}

pub struct TrayIcon {
    data: Rc<TrayIconData>,
    handler: EventHandler,
    raw_handler: RawEventHandler,
}

impl Drop for TrayIcon {
    fn drop(&mut self) {
        native_windows_gui::unbind_event_handler(&self.handler);
        native_windows_gui::unbind_raw_event_handler(&self.raw_handler).unwrap();
    }
}

impl TrayIcon {
    pub fn new(console_available: bool) -> Result<Self, NwgError> {
        let mut data = TrayIconData::default();

        // Resources
        EmbedResource::builder().build(&mut data.resources)?;

        Icon::builder()
            .source_embed(Some(&data.resources))
            .source_embed_id(resources::ICON_KEYBOARD)
            .size(Some((0, 0))) // makes the icon less blury
            .build(&mut data.icon_enabled)?;

        Icon::builder()
            .source_embed(Some(&data.resources))
            .source_embed_id(resources::ICON_KEYBOARD_DELETE)
            .size(Some((0, 0))) // makes the icon less blury
            .build(&mut data.icon_disabled)?;

        // Controls
        MessageWindow::builder().build(&mut data.window)?;

        TrayNotification::builder()
            .icon(Some(&data.icon_enabled))
            .parent(&data.window)
            .build(&mut data.tray)?;

        Menu::builder()
            .popup(true)
            .parent(&data.window)
            .build(&mut data.tray_menu)?;

        MenuItem::builder()
<<<<<<< HEAD
            .text("Show debug output")
            .parent(&data.tray_menu)
            .build(&mut data.tray_menu_debug)?;
        if console_available {
            data.tray_menu_debug.set_enabled(false);
            data.tray_menu_debug.set_checked(true);
        }
=======
            .text("Run at system start")
            .parent(&data.tray_menu)
            .build(&mut data.tray_menu_autostart)?;
        data.update_autostart();
>>>>>>> 944ec5b1

        MenuItem::builder()
            .text("Disable")
            .parent(&data.tray_menu)
            .build(&mut data.tray_menu_disable)?;

        MenuItem::builder()
            .text("Exit")
            .parent(&data.tray_menu)
            .build(&mut data.tray_menu_exit)?;

        let data = Rc::new(data);

        let data_handler = Rc::downgrade(&data);
        let event_handler = move |evt, _evt_data, handle| {
            let data = data_handler.upgrade().unwrap();
            if evt != Event::OnMenuItemSelected {
                return;
            }

<<<<<<< HEAD
            if handle == data.tray_menu_debug {
                data.toggle_debug();
=======
            if handle == data.tray_menu_autostart {
                data.toggle_autostart();
>>>>>>> 944ec5b1
            } else if handle == data.tray_menu_disable {
                data.toggle_disable();
            } else if handle == data.tray_menu_exit {
                data.exit();
            }
        };
        let handler =
            native_windows_gui::full_bind_event_handler(&data.window.handle, event_handler);

        // Use an additional low level handler, because high level handler does
        // not support double click events for the tary icon.
        let data_raw_handler = Rc::downgrade(&data);
        let raw_event_handler = move |_, msg, _, lparam| {
            let data = data_raw_handler.upgrade().unwrap();

            // Let’s hope `native-windows-gui` does not change internal constants.
            const NWG_TRAY: u32 = WM_USER + 102;
            if msg != NWG_TRAY {
                return None;
            }

            use winapi::um::winuser::*;
            match lparam as _ {
                WM_LBUTTONDBLCLK => data.toggle_disable(),
                WM_RBUTTONUP => data.show_menu(),
                _ => (),
            }

            None
        };

        const TRAY_HANDLER_ID: usize = 0x74726179;
        let raw_handler = native_windows_gui::bind_raw_event_handler(
            &data.window.handle,
            TRAY_HANDLER_ID,
            raw_event_handler,
        )?;

        Ok(Self {
            data,
            handler,
            raw_handler,
        })
    }

    pub fn is_enabled(&self) -> bool {
        !self.data.state.borrow().disabled
    }
}<|MERGE_RESOLUTION|>--- conflicted
+++ resolved
@@ -5,13 +5,10 @@
     EmbedResource, Event, EventHandler, GlobalCursor, Icon, Menu, MenuItem, MessageWindow,
     NwgError, RawEventHandler, TrayNotification,
 };
-<<<<<<< HEAD
+use wchar::*;
 use winapi::um::consoleapi::*;
 use winapi::um::wincon::*;
 use winapi::um::winuser::*;
-=======
-use wchar::*;
->>>>>>> 944ec5b1
 
 use crate::resources;
 use crate::winapi_util::AutoStartEntry;
@@ -38,11 +35,8 @@
     window: MessageWindow,
     tray: TrayNotification,
     tray_menu: Menu,
-<<<<<<< HEAD
+    tray_menu_autostart: MenuItem,
     tray_menu_debug: MenuItem,
-=======
-    tray_menu_autostart: MenuItem,
->>>>>>> 944ec5b1
     tray_menu_disable: MenuItem,
     tray_menu_exit: MenuItem,
     state: RefCell<State>,
@@ -54,7 +48,24 @@
         self.tray_menu.popup(x, y);
     }
 
-<<<<<<< HEAD
+    fn update_autostart(&self) {
+        let state = self.state.borrow();
+        self.tray_menu_autostart
+            .set_checked(state.autostart.is_registered())
+    }
+
+    fn toggle_autostart(&self) {
+        let state = self.state.borrow();
+
+        if self.tray_menu_autostart.checked() {
+            state.autostart.remove();
+        } else {
+            state.autostart.register();
+        }
+
+        self.update_autostart();
+    }
+
     fn toggle_debug(&self) {
         if self.tray_menu_debug.checked() {
             unsafe { FreeConsole() };
@@ -69,24 +80,6 @@
 
             self.tray_menu_debug.set_checked(true);
         }
-=======
-    fn update_autostart(&self) {
-        let state = self.state.borrow();
-        self.tray_menu_autostart
-            .set_checked(state.autostart.is_registered())
-    }
-
-    fn toggle_autostart(&self) {
-        let state = self.state.borrow();
-
-        if self.tray_menu_autostart.checked() {
-            state.autostart.remove();
-        } else {
-            state.autostart.register();
-        }
-
-        self.update_autostart();
->>>>>>> 944ec5b1
     }
 
     fn toggle_disable(&self) {
@@ -154,7 +147,12 @@
             .build(&mut data.tray_menu)?;
 
         MenuItem::builder()
-<<<<<<< HEAD
+            .text("Run at system start")
+            .parent(&data.tray_menu)
+            .build(&mut data.tray_menu_autostart)?;
+        data.update_autostart();
+
+        MenuItem::builder()
             .text("Show debug output")
             .parent(&data.tray_menu)
             .build(&mut data.tray_menu_debug)?;
@@ -162,12 +160,6 @@
             data.tray_menu_debug.set_enabled(false);
             data.tray_menu_debug.set_checked(true);
         }
-=======
-            .text("Run at system start")
-            .parent(&data.tray_menu)
-            .build(&mut data.tray_menu_autostart)?;
-        data.update_autostart();
->>>>>>> 944ec5b1
 
         MenuItem::builder()
             .text("Disable")
@@ -188,13 +180,10 @@
                 return;
             }
 
-<<<<<<< HEAD
-            if handle == data.tray_menu_debug {
-                data.toggle_debug();
-=======
             if handle == data.tray_menu_autostart {
                 data.toggle_autostart();
->>>>>>> 944ec5b1
+            } else if handle == data.tray_menu_debug {
+                data.toggle_debug();
             } else if handle == data.tray_menu_disable {
                 data.toggle_disable();
             } else if handle == data.tray_menu_exit {
